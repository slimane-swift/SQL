--- conflicted
+++ resolved
@@ -67,18 +67,11 @@
 }
 ```
 
-<<<<<<< HEAD
-When accessing values from a `Row`, you can either ask for a value or `Data`. When asking for a value, you need to infer the type of the value you are expecting, including if it's optional or not. This helps with the data integrity of your application, as `Row` will throw an error if it finds a null value where you've inferred a non-optional type. Similarly, `Row` will throw an error if the field is not present in the result.
+When accessing values from a `Row`, you can either ask for a value or `Data`. When asking for a value, you need to explicitly declare the type of the value you are expecting, including if it's optional or not. This helps with the data integrity of your application, as `Row` will throw an error if it finds a null value where you've declared a non-optional type. Similarly, `Row` will throw an error if the field is not present in the result.
 
 ## Using the standard query methods
-The standard query methods provide a simple way to build queries.
-=======
-When accessing values from a `Row`, you can either ask for a value or `Data`. When asking for a value, you need to explicitly declare the type of the value you are expecting, including if it's optional or not. This helps with the data integrity of your application, as `Row` will throw an error if it finds a null value where you've declared a non-optional type. Similarly, `Row` will throw an error if the field is not present in the result.
-
-## Using the standard query methods
 
 If you do not want an ORM-style query builder, SQL allows you to build your queries with a simple syntax.
->>>>>>> 4a7afd48
 
 ### SELECT
 
@@ -180,7 +173,6 @@
 
 ```swift
 extension Artist: Model {
-<<<<<<< HEAD
 	// Define the fields of your model.
 	// Make sure to name it `Field` and have it conform to `String` and `FieldType`
 	enum Field: String, FieldType {
@@ -224,28 +216,6 @@
 	    return [
 	        .Name: name,
 	        .Genre: genre
-=======
-    // Define the fields of your model.
-    // Make sure to name id `Field` and have it conform to `String` and `FieldType`
-    enum Field: String, FieldType {
-        case Id = "id"
-        case Name = "name"
-        case Genre = "genre"
-    }
-    
-    // Table name corresponding to your model
-    static let tableName: String = "artists"
-    
-    // The field for the primary key of the model
-    static let fieldForPrimaryKey: Field = .Id
-
-    // The fields used when constructing your model.
-    // You don't have to match all the values in your `Field` enum, unless you want
-    static let selectFields: [Field] = [
-        .Id,
-        .Name,
-        .Genre
->>>>>>> 4a7afd48
     ]
     
     // The model needs to know the value of your primary key.
